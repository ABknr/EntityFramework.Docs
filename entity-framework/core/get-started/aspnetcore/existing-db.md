---
title: Getting Started on ASP.NET Core - Existing Database - EF Core
author: rowanmiller
ms.author: divega
ms.date: 10/27/2016
ms.assetid: 2bc68bea-ff77-4860-bf0b-cf00db6712a0
ms.technology: entity-framework-core
uid: core/get-started/aspnetcore/existing-db
---

# Getting Started with EF Core on ASP.NET Core with an Existing Database

> [!IMPORTANT]  
> The [.NET Core SDK](https://www.microsoft.com/net/download/core) no longer supports `project.json` or Visual Studio 2015. Everyone doing .NET Core development is encouraged to [migrate from project.json to csproj](https://docs.microsoft.com/dotnet/articles/core/migration/) and [Visual Studio 2017](https://www.visualstudio.com/downloads/).

In this walkthrough, you will build an ASP.NET Core MVC application that performs basic data access using Entity Framework. You will use reverse engineering to create an Entity Framework model based on an existing database.

> [!TIP]  
> You can view this article's [sample](https://github.com/aspnet/EntityFramework.Docs/tree/master/samples/core/GetStarted/AspNetCore/EFGetStarted.AspNetCore.ExistingDb) on GitHub.

## Prerequisites

The following prerequisites are needed to complete this walkthrough:

* [Visual Studio 2017 15.3](https://www.visualstudio.com/downloads/) with these workloads:
  * **ASP.NET and web development** (under **Web & Cloud**)
  * **.NET Core cross-platform development** (under **Other Toolsets**)
* [.NET Core 2.0 SDK](https://www.microsoft.com/net/download/core).
* [Blogging database](#blogging-database)

### Blogging database

This tutorial uses a **Blogging** database on your LocalDb instance as the existing database.

> [!TIP]  
> If you have already created the **Blogging** database as part of another tutorial, you can skip these steps.

* Open Visual Studio
* **Tools -> Connect to Database...**
* Select **Microsoft SQL Server** and click **Continue**
* Enter **(localdb)\mssqllocaldb** as the **Server Name**
* Enter **master** as the **Database Name** and click **OK**
* The master database is now displayed under **Data Connections** in **Server Explorer**
* Right-click on the database in **Server Explorer** and select **New Query**
* Copy the script, listed below, into the query editor
* Right-click on the query editor and select **Execute**

[!code-sql[Main](../_shared/create-blogging-database-script.sql)]

## Create a new project

* Open Visual Studio 2017
* **File -> New -> Project...**
* From the left menu select **Installed -> Templates -> Visual C# -> Web**
* Select the **ASP.NET Core Web Application (.NET Core)** project template
* Enter **EFGetStarted.AspNetCore.ExistingDb** as the name and click **OK**
* Wait for the **New ASP.NET Core Web Application** dialog to appear
* Under **ASP.NET Core Templates 2.0** select the **Web Application (Model-View-Controller)**
* Ensure that **Authentication** is set to **No Authentication**
* Click **OK**

## Install Entity Framework

To use EF Core, install the package for the database provider(s) you want to target. This walkthrough uses SQL Server. For a list of available providers see [Database Providers](../../providers/index.md).

* **Tools > NuGet Package Manager > Package Manager Console**

* Run `Install-Package Microsoft.EntityFrameworkCore.SqlServer`

We will be using some Entity Framework Tools to create a model from the database. So we will install the tools package as well:

* Run `Install-Package Microsoft.EntityFrameworkCore.Tools`

We will be using some ASP.NET Core Scaffolding tools to create controllers and views later on. So we will install this design package as well:

* Run `Install-Package Microsoft.VisualStudio.Web.CodeGeneration.Design`

## Reverse engineer your model

Now it's time to create the EF model based on your existing database.

* **Tools –> NuGet Package Manager –> Package Manager Console**
<<<<<<< HEAD
* Run the following command to create a model from the existing database. 
=======
* Run the following command to create a model from the existing database: 
>>>>>>> fc814822

``` powershell
Scaffold-DbContext "Server=(localdb)\mssqllocaldb;Database=Blogging;Trusted_Connection=True;" Microsoft.EntityFrameworkCore.SqlServer -OutputDir Models
```

If you receive an error stating `The term 'Scaffold-DbContext' is not recognized as the name of a cmdlet`, then close and reopen Visual Studio.

> [!TIP]  
> You can specify which tables you want to generate entities for by adding the `-Tables` argument to the command above. E.g. `-Tables Blog,Post`.

The reverse engineer process created entity classes (`Blog.cs` & `Post.cs`) and a derived context (`BloggingContext.cs`) based on the schema of the existing database.

 The entity classes are simple C# objects that represent the data you will be querying and saving.

 [!code-csharp[Main](../../../../samples/core/GetStarted/AspNetCore/EFGetStarted.AspNetCore.ExistingDb/Models/Blog.cs)]

 The context represents a session with the database and allows you to query and save instances of the entity classes.

<!-- Static code listing, rather than a linked file, because the walkthrough modifies the context file heavily -->
 ``` csharp
public partial class BloggingContext : DbContext
{
    public virtual DbSet<Blog> Blog { get; set; }
    public virtual DbSet<Post> Post { get; set; }

    protected override void OnConfiguring(DbContextOptionsBuilder optionsBuilder)
    {
        if (!optionsBuilder.IsConfigured)
        {
            #warning To protect potentially sensitive information in your connection string, you should move it out of source code. See http://go.microsoft.com/fwlink/?LinkId=723263 for guidance on storing connection strings.
            optionsBuilder.UseSqlServer(@"Server=(localdb)\mssqllocaldb;Database=Blogging;Trusted_Connection=True;");
        }
    }

    protected override void OnModelCreating(ModelBuilder modelBuilder)
    {
        modelBuilder.Entity<Blog>(entity =>
        {
            entity.Property(e => e.Url).IsRequired();
        });

        modelBuilder.Entity<Post>(entity =>
        {
            entity.HasOne(d => d.Blog)
                .WithMany(p => p.Post)
                .HasForeignKey(d => d.BlogId);
        });
    }
}
```

## Register your context with dependency injection

The concept of dependency injection is central to ASP.NET Core. Services (such as `BloggingContext`) are registered with dependency injection during application startup. Components that require these services (such as your MVC controllers) are then provided these services via constructor parameters or properties. For more information on dependency injection see the [Dependency Injection](http://docs.asp.net/en/latest/fundamentals/dependency-injection.html) article on the ASP.NET site.

### Remove inline context configuration

In ASP.NET Core, configuration is generally performed in **Startup.cs**. To conform to this pattern, we will move configuration of the database provider to **Startup.cs**.

* Open `Models\BloggingContext.cs`
* Delete the `OnConfiguring(...)` method

``` csharp
protected override void OnConfiguring(DbContextOptionsBuilder optionsBuilder)
{
    #warning To protect potentially sensitive information in your connection string, you should move it out of source code. See http://go.microsoft.com/fwlink/?LinkId=723263 for guidance on storing connection strings.
    optionsBuilder.UseSqlServer(@"Server=(localdb)\mssqllocaldb;Database=Blogging;Trusted_Connection=True;");
}
```

* Add the following constructor, which will allow configuration to be passed into the context by dependency injection

[!code-csharp[Main](../../../../samples/core/GetStarted/AspNetCore/EFGetStarted.AspNetCore.ExistingDb/Models/BloggingContext.cs#Constructor)]

### Register and configure your context in Startup.cs

In order for our MVC controllers to make use of `BloggingContext` we are going to register it as a service.

* Open **Startup.cs**
* Add the following `using` statements at the start of the file

[!code-csharp[Main](../../../../samples/core/GetStarted/AspNetCore/EFGetStarted.AspNetCore.ExistingDb/Startup.cs#AddedUsings)]

Now we can use the `AddDbContext(...)` method to register it as a service.
* Locate the `ConfigureServices(...)` method
* Add the following code to register the context as a service

[!code-csharp[Main](../../../../samples/core/GetStarted/AspNetCore/EFGetStarted.AspNetCore.ExistingDb/Startup.cs?name=ConfigureServices&highlight=7-8)]

> [!TIP]  
> In a real application you would typically put the connection string in a configuration file. For the sake of simplicity, we are defining it in code. For more information, see [Connection Strings](../../miscellaneous/connection-strings.md).

## Create a controller

Next, we'll enable scaffolding in our project.

* Right-click on the **Controllers** folder in **Solution Explorer** and select **Add -> Controller...**
* Select **Full Dependencies** and click **Add**
* You can ignore the instructions in the `ScaffoldingReadMe.txt` file that opens

Now that scaffolding is enabled, we can scaffold a controller for the `Blog` entity.

* Right-click on the **Controllers** folder in **Solution Explorer** and select **Add -> Controller...**
* Select **MVC Controller with views, using Entity Framework** and click **Ok**
* Set **Model class** to **Blog** and **Data context class** to **BloggingContext**
* Click **Add**

## Run the application

You can now run the application to see it in action.

* **Debug -> Start Without Debugging**
* The application will build and open in a web browser
* Navigate to `/Blogs`
* Click **Create New**
* Enter a **Url** for the new blog and click **Create**

![image](_static/create.png)

![image](_static/index-existing-db.png)<|MERGE_RESOLUTION|>--- conflicted
+++ resolved
@@ -80,11 +80,7 @@
 Now it's time to create the EF model based on your existing database.
 
 * **Tools –> NuGet Package Manager –> Package Manager Console**
-<<<<<<< HEAD
-* Run the following command to create a model from the existing database. 
-=======
-* Run the following command to create a model from the existing database: 
->>>>>>> fc814822
+* Run the following command to create a model from the existing database:
 
 ``` powershell
 Scaffold-DbContext "Server=(localdb)\mssqllocaldb;Database=Blogging;Trusted_Connection=True;" Microsoft.EntityFrameworkCore.SqlServer -OutputDir Models
