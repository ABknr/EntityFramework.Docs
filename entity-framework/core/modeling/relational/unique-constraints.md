---
title: EF Core | Alternate Keys (Unique Constraints) | Microsoft Docs
author: rowanmiller
ms.author: divega

ms.date: 10/27/2016

ms.assetid: 3d419dcf-2b5d-467c-b408-ea03d830721a
ms.technology: entity-framework-core

uid: core/modeling/relational/unique-constraints
---
# Alternate Keys (Unique Constraints)

> [!NOTE]  
> The configuration in this section is applicable to relational databases in general. The extension methods shown here will become available when you install a relational database provider (due to the shared *Microsoft.EntityFrameworkCore.Relational* package).

A unique constraint is introduced for each alternate key in the model.

## Conventions

By convention, the index and constraint that are introduced for an alternate key will be named `AK_<type name>_<property name>`. For composite alternate keys `<property name>` becomes an underscore separated list of property names.

## Data Annotations

Unique constraints can not be configured using Data Annotations.

## Fluent API

You can use the Fluent API to configure the index and constraint name for an alternate key.

<<<<<<< HEAD
<!-- [!code-csharp[Main](samples/core/relational/Modeling/FluentAPI/Samples/Relational/AlternateKeyName.cs?highlight=9)] -->
````csharp
class MyContext : DbContext
{
    public DbSet<Car> Cars { get; set; }

    protected override void OnModelCreating(ModelBuilder modelBuilder)
    {
        modelBuilder.Entity<Car>()
            .HasAlternateKey(c => c.LicensePlate)
            .HasName("AlternateKey_LicensePlate");
    }
}

class Car
{
    public int CarId { get; set; }
    public string LicensePlate { get; set; }
    public string Make { get; set; }
    public string Model { get; set; }
}
````
=======
[!code-csharp[Main](../../../../samples/core/Modeling/FluentAPI/Samples/Relational/AlternateKeyName.cs?name=Model&highlight=9)]
>>>>>>> 48cf029d
<|MERGE_RESOLUTION|>--- conflicted
+++ resolved
@@ -29,29 +29,4 @@
 
 You can use the Fluent API to configure the index and constraint name for an alternate key.
 
-<<<<<<< HEAD
-<!-- [!code-csharp[Main](samples/core/relational/Modeling/FluentAPI/Samples/Relational/AlternateKeyName.cs?highlight=9)] -->
-````csharp
-class MyContext : DbContext
-{
-    public DbSet<Car> Cars { get; set; }
-
-    protected override void OnModelCreating(ModelBuilder modelBuilder)
-    {
-        modelBuilder.Entity<Car>()
-            .HasAlternateKey(c => c.LicensePlate)
-            .HasName("AlternateKey_LicensePlate");
-    }
-}
-
-class Car
-{
-    public int CarId { get; set; }
-    public string LicensePlate { get; set; }
-    public string Make { get; set; }
-    public string Model { get; set; }
-}
-````
-=======
-[!code-csharp[Main](../../../../samples/core/Modeling/FluentAPI/Samples/Relational/AlternateKeyName.cs?name=Model&highlight=9)]
->>>>>>> 48cf029d
+[!code-csharp[Main](../../../../samples/core/Modeling/FluentAPI/Samples/Relational/AlternateKeyName.cs?name=Model&highlight=9)]